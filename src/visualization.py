import plotly.graph_objects as go
import plotly.express as px
import streamlit as st
import pandas as pd
import numpy as np

class PlanVisualizer:
    """Visualization class for architectural plans"""
    
    def create_basic_plot(self, zones):
        """Create basic 2D plot of zones"""
        fig = go.Figure()
        
        for zone in zones:
            # Add zone outline
            fig.add_trace(go.Scatter(
                x=zone.get('points', [[]])[0],
                y=zone.get('points', [[]])[1],
                fill="toself",
                mode='lines',
                name=f"Zone {zone.get('id', 'Unknown')}"
            ))
        
        fig.update_layout(
            title="Floor Plan Visualization",
            showlegend=True,
            hovermode='closest'
        )
        
        return fig

    def create_interactive_plot(self, zones, analysis_results, show_zones=True, 
                              show_boxes=True, show_labels=True, color_by_type=True):
        """Create interactive plot with analysis results"""
        fig = go.Figure()
        
        if show_zones:
            for zone in zones:
                fig.add_trace(go.Scatter(
                    x=zone.get('points', [[]])[0],
                    y=zone.get('points', [[]])[1],
                    fill="toself",
                    mode='lines+text' if show_labels else 'lines',
                    name=f"Zone {zone.get('id', 'Unknown')}",
                    text=analysis_results.get('rooms', {}).get(str(zone.get('id')), {}).get('type', 'Unknown'),
                    textposition="middle center"
                ))
        
        fig.update_layout(
            title="Interactive Floor Plan Analysis",
            showlegend=True,
            hovermode='closest',
            height=600
        )
        
        return fig
<<<<<<< HEAD
    
    def create_3d_plot(self, zones: List[Dict], analysis_results: Dict) -> go.Figure:
        """
        Create 3D visualization of box placements and zones
        """
        fig = go.Figure()
        
        # Add zones as 3D base
        for i, zone in enumerate(zones):
            if zone.get('points') and len(zone['points']) >= 3:
                points = zone['points']
                x_coords = [p[0] for p in points]
                y_coords = [p[1] for p in points]
                z_coords = [0] * len(points)
                
                # Add floor plane
                fig.add_trace(go.Scatter3d(
                    x=x_coords + [x_coords[0]],
                    y=y_coords + [y_coords[0]], 
                    z=z_coords + [z_coords[0]],
                    mode='lines',
                    name=f'Zone {i} Floor',
                    line=dict(color='blue', width=3),
                    showlegend=True
                ))
                
                # Add zone walls (extruded to height)
                wall_height = 3.0
                for j in range(len(points)):
                    next_j = (j + 1) % len(points)
                    fig.add_trace(go.Scatter3d(
                        x=[x_coords[j], x_coords[j], x_coords[next_j], x_coords[next_j], x_coords[j]],
                        y=[y_coords[j], y_coords[j], y_coords[next_j], y_coords[next_j], y_coords[j]],
                        z=[0, wall_height, wall_height, 0, 0],
                        mode='lines',
                        line=dict(color='lightblue', width=1),
                        showlegend=False
                    ))
        
        # Add box placements if available
        if analysis_results.get('placements'):
            box_height = 2.0
            box_count = 0
            
            for zone_name, placements in analysis_results['placements'].items():
                for placement in placements:
                    box_count += 1
                    if 'box_coords' in placement:
                        coords = placement['box_coords']
                        x_coords = [p[0] for p in coords]
                        y_coords = [p[1] for p in coords]
                        self._add_3d_box(fig, x_coords, y_coords, box_height, 
                                        f"Box_{box_count}")
                    elif 'position' in placement and 'size' in placement:
                        # Alternative format
                        pos = placement['position']
                        size = placement['size']
                        x, y = pos[0], pos[1]
                        w, h = size[0], size[1]
                        
                        x_coords = [x-w/2, x+w/2, x+w/2, x-w/2]
                        y_coords = [y-h/2, y-h/2, y+h/2, y+h/2]
                        self._add_3d_box(fig, x_coords, y_coords, box_height, 
                                        f"Box_{box_count}")
        
        fig.update_layout(
            title="3D Architectural Visualization",
            scene=dict(
                xaxis_title="X (meters)",
                yaxis_title="Y (meters)",
                zaxis_title="Z (meters)",
                aspectmode='cube'
            ),
            width=900,
            height=700
=======

    def create_3d_plot(self, zones, analysis_results):
        """Create 3D visualization"""
        fig = go.Figure()
        
        # Base height for 3D view
        base_height = 3.0
        
        for zone in zones:
            # Create 3D surface
            x = zone.get('points', [[]])[0]
            y = zone.get('points', [[]])[1]
            z = [base_height] * len(x)
            
            fig.add_trace(go.Mesh3d(
                x=x, y=y, z=z,
                opacity=0.8,
                name=f"Zone {zone.get('id', 'Unknown')}"
            ))
        
        fig.update_layout(
            title="3D Floor Plan Visualization",
            scene=dict(
                aspectmode='data',
                camera=dict(
                    up=dict(x=0, y=0, z=1),
                    center=dict(x=0, y=0, z=0),
                    eye=dict(x=1.5, y=1.5, z=1.5)
                )
            ),
            height=600
>>>>>>> 7f5cb2ea
        )
        
        return fig

    def display_statistics(self, results):
        """Display detailed statistics with fixed Plotly configuration"""
        if not results:
            st.info("Run AI analysis to see statistics")
            return

        # Overall statistics
        st.subheader("📈 Overall Statistics")

        col1, col2 = st.columns(2)

        with col1:
            # Room type distribution
            room_types = [info.get('type', 'Unknown') for info in results.get('rooms', {}).values()]
            room_type_counts = pd.Series(room_types).value_counts()

            fig_pie = px.pie(
                values=room_type_counts.values,
                names=room_type_counts.index,
                title="Room Type Distribution"
            )
            st.plotly_chart(fig_pie, use_container_width=True)

        with col2:
            # Box placement by room
            placement_counts = {zone: len(placements) for zone, placements in results.get('placements', {}).items()}

            if placement_counts:
                fig_bar = go.Figure(data=[
                    go.Bar(x=list(placement_counts.keys()), y=list(placement_counts.values()))
                ])
                fig_bar.update_layout(
                    title="Boxes per Zone",
                    xaxis=dict(title="Zone", tickangle=45),
                    yaxis=dict(title="Number of Boxes"),
                    margin=dict(t=50, l=50, r=50, b=100),
                    height=400
                )
            else:
                fig_bar = go.Figure()
                fig_bar.update_layout(
                    title="No placement data available",
                    xaxis=dict(title="Zone", tickangle=45),
                    yaxis=dict(title="Number of Boxes"),
                    margin=dict(t=50, l=50, r=50, b=100),
                    height=400
                )
            st.plotly_chart(fig_bar, use_container_width=True)

        # Efficiency metrics
        st.subheader("⚡ Efficiency Metrics")

        # Calculate metrics
        total_room_area = sum(info.get('area', 0.0) for info in results.get('rooms', {}).values())
        total_boxes = results.get('total_boxes', 0)
        box_size = results.get('parameters', {}).get('box_size', [2.0, 1.5])
        total_box_area = total_boxes * box_size[0] * box_size[1]
        space_utilization = (total_box_area / total_room_area) * 100 if total_room_area > 0 else 0

        # Display metrics
        metrics_col1, metrics_col2, metrics_col3 = st.columns(3)

        with metrics_col1:
            st.metric("Space Utilization", f"{space_utilization:.1f}%")

        with metrics_col2:
            avg_suitability = 0
            if results.get('placements'):
                all_scores = []
                for placements in results.get('placements', {}).values():
                    all_scores.extend([p.get('suitability_score', 0) for p in placements])
                avg_suitability = sum(all_scores) / len(all_scores) if all_scores else 0
            st.metric("Avg. Suitability Score", f"{avg_suitability:.2f}")

        with metrics_col3:
            boxes_per_m2 = results.get('total_boxes', 0) / total_room_area if total_room_area > 0 else 0
            st.metric("Boxes per m²", f"{boxes_per_m2:.2f}")<|MERGE_RESOLUTION|>--- conflicted
+++ resolved
@@ -4,64 +4,36 @@
 import pandas as pd
 import numpy as np
 
+
 class PlanVisualizer:
     """Visualization class for architectural plans"""
-    
+
     def create_basic_plot(self, zones):
         """Create basic 2D plot of zones"""
         fig = go.Figure()
-        
+
         for zone in zones:
             # Add zone outline
-            fig.add_trace(go.Scatter(
-                x=zone.get('points', [[]])[0],
-                y=zone.get('points', [[]])[1],
-                fill="toself",
-                mode='lines',
-                name=f"Zone {zone.get('id', 'Unknown')}"
-            ))
-        
-        fig.update_layout(
-            title="Floor Plan Visualization",
-            showlegend=True,
-            hovermode='closest'
-        )
-        
+            fig.add_trace(
+                go.Scatter(x=zone.get('points', [[]])[0],
+                           y=zone.get('points', [[]])[1],
+                           fill="toself",
+                           mode='lines',
+                           name=f"Zone {zone.get('id', 'Unknown')}"))
+
+        fig.update_layout(title="Floor Plan Visualization",
+                          showlegend=True,
+                          hovermode='closest')
+
         return fig
 
-    def create_interactive_plot(self, zones, analysis_results, show_zones=True, 
-                              show_boxes=True, show_labels=True, color_by_type=True):
-        """Create interactive plot with analysis results"""
-        fig = go.Figure()
-        
-        if show_zones:
-            for zone in zones:
-                fig.add_trace(go.Scatter(
-                    x=zone.get('points', [[]])[0],
-                    y=zone.get('points', [[]])[1],
-                    fill="toself",
-                    mode='lines+text' if show_labels else 'lines',
-                    name=f"Zone {zone.get('id', 'Unknown')}",
-                    text=analysis_results.get('rooms', {}).get(str(zone.get('id')), {}).get('type', 'Unknown'),
-                    textposition="middle center"
-                ))
-        
-        fig.update_layout(
-            title="Interactive Floor Plan Analysis",
-            showlegend=True,
-            hovermode='closest',
-            height=600
-        )
-        
-        return fig
-<<<<<<< HEAD
-    
-    def create_3d_plot(self, zones: List[Dict], analysis_results: Dict) -> go.Figure:
+    def create_3d_plot(self, zones: List[Dict],
+                       analysis_results: Dict) -> go.Figure:
         """
         Create 3D visualization of box placements and zones
         """
         fig = go.Figure()
-        
+
         # Add zones as 3D base
         for i, zone in enumerate(zones):
             if zone.get('points') and len(zone['points']) >= 3:
@@ -69,102 +41,101 @@
                 x_coords = [p[0] for p in points]
                 y_coords = [p[1] for p in points]
                 z_coords = [0] * len(points)
-                
+
                 # Add floor plane
-                fig.add_trace(go.Scatter3d(
-                    x=x_coords + [x_coords[0]],
-                    y=y_coords + [y_coords[0]], 
-                    z=z_coords + [z_coords[0]],
-                    mode='lines',
-                    name=f'Zone {i} Floor',
-                    line=dict(color='blue', width=3),
-                    showlegend=True
-                ))
-                
+                fig.add_trace(
+                    go.Scatter3d(x=x_coords + [x_coords[0]],
+                                 y=y_coords + [y_coords[0]],
+                                 z=z_coords + [z_coords[0]],
+                                 mode='lines',
+                                 name=f'Zone {i} Floor',
+                                 line=dict(color='blue', width=3),
+                                 showlegend=True))
+
                 # Add zone walls (extruded to height)
                 wall_height = 3.0
                 for j in range(len(points)):
                     next_j = (j + 1) % len(points)
-                    fig.add_trace(go.Scatter3d(
-                        x=[x_coords[j], x_coords[j], x_coords[next_j], x_coords[next_j], x_coords[j]],
-                        y=[y_coords[j], y_coords[j], y_coords[next_j], y_coords[next_j], y_coords[j]],
-                        z=[0, wall_height, wall_height, 0, 0],
-                        mode='lines',
-                        line=dict(color='lightblue', width=1),
-                        showlegend=False
-                    ))
-        
+                    fig.add_trace(
+                        go.Scatter3d(x=[
+                            x_coords[j], x_coords[j], x_coords[next_j],
+                            x_coords[next_j], x_coords[j]
+                        ],
+                                     y=[
+                                         y_coords[j], y_coords[j],
+                                         y_coords[next_j], y_coords[next_j],
+                                         y_coords[j]
+                                     ],
+                                     z=[0, wall_height, wall_height, 0, 0],
+                                     mode='lines',
+                                     line=dict(color='lightblue', width=1),
+                                     showlegend=False))
+
         # Add box placements if available
         if analysis_results.get('placements'):
             box_height = 2.0
             box_count = 0
-            
-            for zone_name, placements in analysis_results['placements'].items():
+
+            for zone_name, placements in analysis_results['placements'].items(
+            ):
                 for placement in placements:
                     box_count += 1
                     if 'box_coords' in placement:
                         coords = placement['box_coords']
                         x_coords = [p[0] for p in coords]
                         y_coords = [p[1] for p in coords]
-                        self._add_3d_box(fig, x_coords, y_coords, box_height, 
-                                        f"Box_{box_count}")
+                        self._add_3d_box(fig, x_coords, y_coords, box_height,
+                                         f"Box_{box_count}")
                     elif 'position' in placement and 'size' in placement:
                         # Alternative format
                         pos = placement['position']
                         size = placement['size']
                         x, y = pos[0], pos[1]
                         w, h = size[0], size[1]
-                        
-                        x_coords = [x-w/2, x+w/2, x+w/2, x-w/2]
-                        y_coords = [y-h/2, y-h/2, y+h/2, y+h/2]
-                        self._add_3d_box(fig, x_coords, y_coords, box_height, 
-                                        f"Box_{box_count}")
-        
-        fig.update_layout(
-            title="3D Architectural Visualization",
-            scene=dict(
-                xaxis_title="X (meters)",
-                yaxis_title="Y (meters)",
-                zaxis_title="Z (meters)",
-                aspectmode='cube'
-            ),
-            width=900,
-            height=700
-=======
+
+                        x_coords = [x - w / 2, x + w / 2, x + w / 2, x - w / 2]
+                        y_coords = [y - h / 2, y - h / 2, y + h / 2, y + h / 2]
+                        self._add_3d_box(fig, x_coords, y_coords, box_height,
+                                         f"Box_{box_count}")
+
+        fig.update_layout(title="3D Architectural Visualization",
+                          scene=dict(xaxis_title="X (meters)",
+                                     yaxis_title="Y (meters)",
+                                     zaxis_title="Z (meters)",
+                                     aspectmode='cube'),
+                          width=900,
+                          height=700)
+
+        return fig
 
     def create_3d_plot(self, zones, analysis_results):
         """Create 3D visualization"""
         fig = go.Figure()
-        
+
         # Base height for 3D view
         base_height = 3.0
-        
+
         for zone in zones:
             # Create 3D surface
             x = zone.get('points', [[]])[0]
             y = zone.get('points', [[]])[1]
             z = [base_height] * len(x)
-            
-            fig.add_trace(go.Mesh3d(
-                x=x, y=y, z=z,
-                opacity=0.8,
-                name=f"Zone {zone.get('id', 'Unknown')}"
-            ))
-        
-        fig.update_layout(
-            title="3D Floor Plan Visualization",
-            scene=dict(
-                aspectmode='data',
-                camera=dict(
-                    up=dict(x=0, y=0, z=1),
-                    center=dict(x=0, y=0, z=0),
-                    eye=dict(x=1.5, y=1.5, z=1.5)
-                )
-            ),
-            height=600
->>>>>>> 7f5cb2ea
-        )
-        
+
+            fig.add_trace(
+                go.Mesh3d(x=x,
+                          y=y,
+                          z=z,
+                          opacity=0.8,
+                          name=f"Zone {zone.get('id', 'Unknown')}"))
+
+        fig.update_layout(title="3D Floor Plan Visualization",
+                          scene=dict(aspectmode='data',
+                                     camera=dict(up=dict(x=0, y=0, z=1),
+                                                 center=dict(x=0, y=0, z=0),
+                                                 eye=dict(x=1.5, y=1.5,
+                                                          z=1.5))),
+                          height=600)
+
         return fig
 
     def display_statistics(self, results):
@@ -180,51 +151,55 @@
 
         with col1:
             # Room type distribution
-            room_types = [info.get('type', 'Unknown') for info in results.get('rooms', {}).values()]
+            room_types = [
+                info.get('type', 'Unknown')
+                for info in results.get('rooms', {}).values()
+            ]
             room_type_counts = pd.Series(room_types).value_counts()
 
-            fig_pie = px.pie(
-                values=room_type_counts.values,
-                names=room_type_counts.index,
-                title="Room Type Distribution"
-            )
+            fig_pie = px.pie(values=room_type_counts.values,
+                             names=room_type_counts.index,
+                             title="Room Type Distribution")
             st.plotly_chart(fig_pie, use_container_width=True)
 
         with col2:
             # Box placement by room
-            placement_counts = {zone: len(placements) for zone, placements in results.get('placements', {}).items()}
+            placement_counts = {
+                zone: len(placements)
+                for zone, placements in results.get('placements', {}).items()
+            }
 
             if placement_counts:
                 fig_bar = go.Figure(data=[
-                    go.Bar(x=list(placement_counts.keys()), y=list(placement_counts.values()))
+                    go.Bar(x=list(placement_counts.keys()),
+                           y=list(placement_counts.values()))
                 ])
-                fig_bar.update_layout(
-                    title="Boxes per Zone",
-                    xaxis=dict(title="Zone", tickangle=45),
-                    yaxis=dict(title="Number of Boxes"),
-                    margin=dict(t=50, l=50, r=50, b=100),
-                    height=400
-                )
+                fig_bar.update_layout(title="Boxes per Zone",
+                                      xaxis=dict(title="Zone", tickangle=45),
+                                      yaxis=dict(title="Number of Boxes"),
+                                      margin=dict(t=50, l=50, r=50, b=100),
+                                      height=400)
             else:
                 fig_bar = go.Figure()
-                fig_bar.update_layout(
-                    title="No placement data available",
-                    xaxis=dict(title="Zone", tickangle=45),
-                    yaxis=dict(title="Number of Boxes"),
-                    margin=dict(t=50, l=50, r=50, b=100),
-                    height=400
-                )
+                fig_bar.update_layout(title="No placement data available",
+                                      xaxis=dict(title="Zone", tickangle=45),
+                                      yaxis=dict(title="Number of Boxes"),
+                                      margin=dict(t=50, l=50, r=50, b=100),
+                                      height=400)
             st.plotly_chart(fig_bar, use_container_width=True)
 
         # Efficiency metrics
         st.subheader("⚡ Efficiency Metrics")
 
         # Calculate metrics
-        total_room_area = sum(info.get('area', 0.0) for info in results.get('rooms', {}).values())
+        total_room_area = sum(
+            info.get('area', 0.0)
+            for info in results.get('rooms', {}).values())
         total_boxes = results.get('total_boxes', 0)
         box_size = results.get('parameters', {}).get('box_size', [2.0, 1.5])
         total_box_area = total_boxes * box_size[0] * box_size[1]
-        space_utilization = (total_box_area / total_room_area) * 100 if total_room_area > 0 else 0
+        space_utilization = (total_box_area / total_room_area
+                             ) * 100 if total_room_area > 0 else 0
 
         # Display metrics
         metrics_col1, metrics_col2, metrics_col3 = st.columns(3)
@@ -237,10 +212,14 @@
             if results.get('placements'):
                 all_scores = []
                 for placements in results.get('placements', {}).values():
-                    all_scores.extend([p.get('suitability_score', 0) for p in placements])
-                avg_suitability = sum(all_scores) / len(all_scores) if all_scores else 0
+                    all_scores.extend(
+                        [p.get('suitability_score', 0) for p in placements])
+                avg_suitability = sum(all_scores) / len(
+                    all_scores) if all_scores else 0
             st.metric("Avg. Suitability Score", f"{avg_suitability:.2f}")
 
         with metrics_col3:
-            boxes_per_m2 = results.get('total_boxes', 0) / total_room_area if total_room_area > 0 else 0
+            boxes_per_m2 = results.get(
+                'total_boxes',
+                0) / total_room_area if total_room_area > 0 else 0
             st.metric("Boxes per m²", f"{boxes_per_m2:.2f}")