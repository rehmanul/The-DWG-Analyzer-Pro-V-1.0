--- conflicted
+++ resolved
@@ -10,7 +10,6 @@
     """
 
     def __init__(self):
-<<<<<<< HEAD
         self.services = self._initialize_ai_services()
         self.available = len(self.services) > 0
         self.priority_order = ["gemini", "openai", "anthropic", "azure"]
@@ -117,10 +116,7 @@
         else:
             self.model = None
 
-=======
-        self.client = genai.Client(api_key=os.environ.get("GEMINI_API_KEY"))
-    
->>>>>>> 7f5cb2ea
+
     def analyze_room_type(self, zone_data: Dict) -> Dict:
         """Analyze room type using Gemini AI"""
         if not self.available:
@@ -141,14 +137,9 @@
 
             Based on these architectural measurements, classify this room type and provide confidence score.
             """
-<<<<<<< HEAD
-
             response = self.model.generate_content(zone_description)
 
-=======
-            
-            response = self.model.generate_content(
-                contents=zone_description,
+
                 generation_config=genai.types.GenerationConfig(
                     temperature=0.7,
                     top_p=1,
@@ -156,8 +147,7 @@
                     max_output_tokens=2048
                 )
             )
-            
->>>>>>> 7f5cb2ea
+            }
             if response.text:
                 try:
                     result = json.loads(response.text)
@@ -230,23 +220,11 @@
 
             Provide optimization strategy and efficiency score.
             """
-<<<<<<< HEAD
+
 
             response = self.model.generate_content(optimization_prompt)
 
-=======
-            
-            response = self.model.generate_content(
-                contents=optimization_prompt,
-                generation_config=genai.types.GenerationConfig(
-                    temperature=0.7,
-                    top_p=1,
-                    top_k=1,
-                    max_output_tokens=2048
-                )
-            )
-            
->>>>>>> 7f5cb2ea
+
             if response.text:
                 return {
                     'total_efficiency': 0.92,  # High efficiency with AI optimization
@@ -275,23 +253,10 @@
 
             Provide professional architectural insights and recommendations.
             """
-<<<<<<< HEAD
 
             response = self.model.generate_content(insights_prompt)
 
-=======
-            
-            response = self.model.generate_content(
-                contents=insights_prompt,
-                generation_config=genai.types.GenerationConfig(
-                    temperature=0.7,
-                    top_p=1,
-                    top_k=1,
-                    max_output_tokens=2048
-                )
-            )
-            
->>>>>>> 7f5cb2ea
+
             return response.text if response.text else "Analysis complete with AI insights."
 
         except Exception as e:
