import ezdxf
import tempfile
import os
from typing import List, Dict, Any
from pathlib import Path

class DWGParser:
    """
    Parser for DWG and DXF files using ezdxf library
    """

    def __init__(self):
        self.supported_entities = [
            'LWPOLYLINE', 'POLYLINE', 'LINE', 'ARC', 'CIRCLE', 
            'ELLIPSE', 'SPLINE', 'HATCH'
        ]

    def parse_file(self, file_bytes: bytes, filename: str) -> List[Dict[str, Any]]:
        """
        Parse DWG/DXF file and extract zones (closed polygons)

        Args:
            file_bytes: Raw file content as bytes
            filename: Original filename

        Returns:
            List of zone dictionaries with points and metadata
        """
        zones = []
        temp_file_path = None

        try:
<<<<<<< HEAD
            # Create temporary file
            with tempfile.NamedTemporaryFile(delete=False, suffix=Path(filename).suffix) as temp_file:
                temp_file.write(file_bytes)
                temp_file_path = temp_file.name

            # Check file format and handle accordingly
            file_ext = Path(filename).suffix.lower()

            if file_ext == '.dwg':
                # Native DWG files are not supported by ezdxf
                raise Exception(f"Native DWG files are not currently supported. Please convert '{filename}' to DXF format using AutoCAD, LibreCAD, or FreeCAD and try again. Most CAD software can export to DXF format.")

=======
            if filename.lower().endswith('.dwg'):
                raise Exception("DWG files are not directly supported. Please convert to DXF format first.")
            
>>>>>>> 7f5cb2ea
            # Try to read the DXF file
            try:
                doc = ezdxf.readfile(temp_file_path)
                print(f"Successfully opened {filename}")
            except ezdxf.DXFStructureError as e:
                print(f"DXF Structure Error, trying recovery: {e}")
                try:
                    doc = ezdxf.recover.readfile(temp_file_path)
                    print(f"Recovery successful for {filename}")
                except Exception as recovery_error:
                    print(f"Recovery failed: {recovery_error}")
                    raise Exception(f"File appears to be corrupted and cannot be recovered: {str(recovery_error)}")
            except Exception as e:
                print(f"General error reading file: {e}")
                if "not a DXF file" in str(e):
                    raise Exception(f"File '{filename}' is not in DXF format. Please save/export your drawing as DXF format and try again.")
                else:
                    raise Exception(f"Cannot read file {filename}: {str(e)}")

            modelspace = doc.modelspace()
            print(f"Modelspace entities: {len(list(modelspace))}")

            # Extract layers information
            layers = self._extract_layers(doc)
            print(f"Found {len(layers)} layers")

            # Parse different entity types with detailed logging
            lwpoly_zones = self._parse_lwpolylines(modelspace)
            poly_zones = self._parse_polylines(modelspace)
            hatch_zones = self._parse_hatches(modelspace)
            shape_zones = self._parse_closed_shapes(modelspace)
            line_zones = self._parse_line_networks(modelspace)  # New: detect rooms from line networks
            circle_zones = self._parse_circles_as_zones(modelspace)  # New: large circles as zones

            zones.extend(lwpoly_zones)
            zones.extend(poly_zones)
            zones.extend(hatch_zones)
            zones.extend(shape_zones)
            zones.extend(line_zones)
            zones.extend(circle_zones)

            print(f"Entity analysis:")
            print(f"  LWPolylines: {len(lwpoly_zones)} zones")
            print(f"  Polylines: {len(poly_zones)} zones") 
            print(f"  Hatches: {len(hatch_zones)} zones")
            print(f"  Shapes: {len(shape_zones)} zones")
            print(f"  Line networks: {len(line_zones)} zones")
            print(f"  Circles: {len(circle_zones)} zones")

            # If no zones found, try additional parsing methods
            if len(zones) == 0:
                self._analyze_entity_types(modelspace)
                # Try parsing TEXT entities as room labels and surrounding geometry
                text_zones = self._parse_text_based_zones(modelspace)
                zones.extend(text_zones)

                # Try parsing BLOCK references as rooms
                block_zones = self._parse_block_zones(modelspace)
                zones.extend(block_zones)

            # Add layer information to zones
            for zone in zones:
                layer_name = zone.get('layer', '0')
                if layer_name in layers:
                    zone['layer_info'] = layers[layer_name]

        except ezdxf.DXFError as e:
            print(f"DXF Error: {e}")
            raise Exception(f"DXF parsing error: {str(e)}")
        except Exception as e:
            print(f"Parsing error: {e}")
            raise Exception(f"File parsing error: {str(e)}")
        finally:
            # Clean up temporary file
            try:
                os.unlink(temp_file_path)
            except:
                pass

        validated_zones = self._validate_and_clean_zones(zones)
        print(f"Final validated zones: {len(validated_zones)}")
        return validated_zones

    def parse_file_from_path(self, file_path: str) -> List[Dict[str, Any]]:
        """Parse DWG/DXF file from file path"""
        zones = []

        try:
            # Try to read the DXF/DWG file
            try:
                doc = ezdxf.readfile(file_path)
            except ezdxf.DXFStructureError:
                # Try with recovery mode for corrupted files
                doc = ezdxf.recover.readfile(file_path)

            modelspace = doc.modelspace()

            # Extract layers information
            layers = self._extract_layers(doc)

            # Parse different entity types
            zones.extend(self._parse_lwpolylines(modelspace))
            zones.extend(self._parse_polylines(modelspace))
            zones.extend(self._parse_hatches(modelspace))
            zones.extend(self._parse_closed_shapes(modelspace))

            # Filter out very small zones (likely noise)
            zones = [zone for zone in zones if zone.get('area', 0) > 0.1]

            # Add zone IDs
            for i, zone in enumerate(zones):
                zone['id'] = f"zone_{i+1}"
                zone['layers'] = layers

        except Exception as e:
            print(f"Error parsing DWG file: {str(e)}")
            return []

        return self._validate_and_clean_zones(zones)

    def _extract_layers(self, doc) -> Dict[str, Dict]:
        """Extract layer information from the document"""
        layers = {}

        try:
            for layer in doc.layers:
                layers[layer.dxf.name] = {
                    'name': layer.dxf.name,
                    'color': getattr(layer.dxf, 'color', 7),
                    'linetype': getattr(layer.dxf, 'linetype', 'CONTINUOUS'),
                    'visible': not getattr(layer.dxf, 'flags', 0) & 1  # Check if frozen
                }
        except:
            # Fallback if layer extraction fails
            layers['0'] = {'name': '0', 'color': 7, 'linetype': 'CONTINUOUS', 'visible': True}

        return layers

    def _parse_lwpolylines(self, modelspace) -> List[Dict[str, Any]]:
        """Parse LWPOLYLINE entities"""
        zones = []

        for entity in modelspace.query('LWPOLYLINE'):
            if entity.closed:
                try:
                    points = [(point[0], point[1]) for point in entity]
                    if len(points) >= 3:  # Minimum for a polygon
                        zones.append({
                            'points': points,
                            'layer': entity.dxf.layer,
                            'entity_type': 'LWPOLYLINE',
                            'closed': True,
                            'area': self._calculate_polygon_area(points)
                        })
                except Exception as e:
                    continue  # Skip problematic entities

        return zones

    def _parse_polylines(self, modelspace) -> List[Dict[str, Any]]:
        """Parse POLYLINE entities"""
        zones = []

        for entity in modelspace.query('POLYLINE'):
            if entity.is_closed:
                try:
                    points = [(vertex.dxf.location[0], vertex.dxf.location[1]) 
                             for vertex in entity.vertices]
                    if len(points) >= 3:
                        zones.append({
                            'points': points,
                            'layer': entity.dxf.layer,
                            'entity_type': 'POLYLINE',
                            'closed': True,
                            'area': self._calculate_polygon_area(points)
                        })
                except Exception as e:
                    continue

        return zones

    def _parse_hatches(self, modelspace) -> List[Dict[str, Any]]:
        """Parse HATCH entities to extract boundary polygons"""
        zones = []

        for entity in modelspace.query('HATCH'):
            try:
                # Get boundary paths
                for boundary_path in entity.paths:
                    if boundary_path.path_type_flags & 2:  # External boundary
                        points = []
                        for edge in boundary_path.edges:
                            if edge.EDGE_TYPE == 'LineEdge':
                                points.append((edge.start[0], edge.start[1]))
                            elif edge.EDGE_TYPE == 'ArcEdge':
                                # Approximate arc with line segments
                                arc_points = self._approximate_arc(edge)
                                points.extend(arc_points)

                        if len(points) >= 3:
                            zones.append({
                                'points': points,
                                'layer': entity.dxf.layer,
                                'entity_type': 'HATCH',
                                'closed': True,
                                'area': self._calculate_polygon_area(points)
                            })
            except Exception as e:
                continue

        return zones

    def _parse_closed_shapes(self, modelspace) -> List[Dict[str, Any]]:
        """Parse other closed shapes like circles and rectangles"""
        zones = []

        # Parse circles
        for entity in modelspace.query('CIRCLE'):
            try:
                center = entity.dxf.center
                radius = entity.dxf.radius
                # Approximate circle with polygon
                points = self._circle_to_polygon(center[0], center[1], radius)
                zones.append({
                    'points': points,
                    'layer': entity.dxf.layer,
                    'entity_type': 'CIRCLE',
                    'closed': True,
                    'area': 3.14159 * radius * radius
                })
            except Exception as e:
                continue

        # Parse ellipses
        for entity in modelspace.query('ELLIPSE'):
            try:
                center = entity.dxf.center
                major_axis = entity.dxf.major_axis
                ratio = entity.dxf.ratio
                # Approximate ellipse with polygon
                points = self._ellipse_to_polygon(center, major_axis, ratio)
                zones.append({
                    'points': points,
                    'layer': entity.dxf.layer,
                    'entity_type': 'ELLIPSE',
                    'closed': True,
                    'area': self._calculate_polygon_area(points)
                })
            except Exception as e:
                continue

        return zones

    def _calculate_polygon_area(self, points: List[tuple]) -> float:
        """Calculate polygon area using shoelace formula"""
        if len(points) < 3:
            return 0.0

        area = 0.0
        n = len(points)

        for i in range(n):
            j = (i + 1) % n
            area += points[i][0] * points[j][1]
            area -= points[j][0] * points[i][1]

        return abs(area) / 2.0

    def _circle_to_polygon(self, cx: float, cy: float, radius: float, num_points: int = 32) -> List[tuple]:
        """Convert circle to polygon approximation"""
        import math
        points = []
        for i in range(num_points):
            angle = 2 * math.pi * i / num_points
            x = cx + radius * math.cos(angle)
            y = cy + radius * math.sin(angle)
            points.append((x, y))
        return points

    def _ellipse_to_polygon(self, center, major_axis, ratio: float, num_points: int = 32) -> List[tuple]:
        """Convert ellipse to polygon approximation"""
        import math
        points = []
        cx, cy = center[0], center[1]
        major_length = math.sqrt(major_axis[0]**2 + major_axis[1]**2)
        minor_length = major_length * ratio

        # Calculate rotation angle
        angle_offset = math.atan2(major_axis[1], major_axis[0])

        for i in range(num_points):
            t = 2 * math.pi * i / num_points
            # Ellipse in local coordinates
            local_x = major_length * math.cos(t)
            local_y = minor_length * math.sin(t)

            # Rotate and translate
            x = cx + local_x * math.cos(angle_offset) - local_y * math.sin(angle_offset)
            y = cy + local_x * math.sin(angle_offset) + local_y * math.cos(angle_offset)
            points.append((x, y))

        return points

    def _approximate_arc(self, edge, num_segments: int = 8) -> List[tuple]:
        """Approximate arc edge with line segments"""
        import math
        points = []

        center = edge.center
        radius = edge.radius
        start_angle = edge.start_angle
        end_angle = edge.end_angle

        # Handle angle wrapping
        if end_angle < start_angle:
            end_angle += 2 * math.pi

        angle_step = (end_angle - start_angle) / num_segments

        for i in range(num_segments + 1):
            angle = start_angle + i * angle_step
            x = center[0] + radius * math.cos(angle)
            y = center[1] + radius * math.sin(angle)
            points.append((x, y))

        return points

    def _validate_and_clean_zones(self, zones: List[Dict[str, Any]]) -> List[Dict[str, Any]]:
        """Validate and clean extracted zones"""
        valid_zones = []

        for zone in zones:
            # Check if zone has valid points
            if not zone.get('points') or len(zone['points']) < 3:
                continue

            # Remove duplicate consecutive points
            cleaned_points = []
            prev_point = None

            for point in zone['points']:
                if prev_point is None or (abs(point[0] - prev_point[0]) > 1e-6 or 
                                        abs(point[1] - prev_point[1]) > 1e-6):
                    cleaned_points.append(point)
                    prev_point = point

            if len(cleaned_points) >= 3:
                zone['points'] = cleaned_points
                zone['area'] = self._calculate_polygon_area(cleaned_points)

                # Add bounding box
                xs = [p[0] for p in cleaned_points]
                ys = [p[1] for p in cleaned_points]
                zone['bounds'] = (min(xs), min(ys), max(xs), max(ys))

                valid_zones.append(zone)

        return valid_zones

    def _analyze_entity_types(self, modelspace):
        """Analyze entity types in the DXF for debugging"""
        entity_counts = {}
        for entity in modelspace:
            entity_type = entity.dxftype()
            entity_counts[entity_type] = entity_counts.get(entity_type, 0) + 1

        print("Entity types found in DXF:")
        for entity_type, count in sorted(entity_counts.items()):
            print(f"  {entity_type}: {count}")

    def _parse_line_networks(self, modelspace) -> List[Dict]:
        """Parse networks of connected lines to form closed boundaries"""
        zones = []
        lines = []

        # Collect all LINE entities
        for entity in modelspace:
            if entity.dxftype() == 'LINE':
                start = (entity.dxf.start.x, entity.dxf.start.y)
                end = (entity.dxf.end.x, entity.dxf.end.y)
                # Skip very short lines (less than 0.1 units)
                line_length = ((end[0] - start[0])**2 + (end[1] - start[1])**2)**0.5
                if line_length > 0.1:
                    lines.append({
                        'start': start,
                        'end': end,
                        'layer': entity.dxf.layer,
                        'used': False
                    })

        print(f"Found {len(lines)} valid LINE entities")

        # Try to form closed polygons from connected lines
        tolerance = 1.0  # Increase tolerance for better line connection

        for i, start_line in enumerate(lines):
            if start_line['used']:
                continue

            polygon_points = [start_line['start'], start_line['end']]
            current_end = start_line['end']
            used_lines = [i]

            # Try to connect lines to form a closed loop
            for _ in range(50):  # Limit iterations to prevent infinite loops
                found_connection = False

                for j, line in enumerate(lines):
                    if j in used_lines or line['used']:
                        continue

                    if self._points_close(current_end, line['start'], tolerance):
                        polygon_points.append(line['end'])
                        current_end = line['end']
                        used_lines.append(j)
                        found_connection = True
                        break
                    elif self._points_close(current_end, line['end'], tolerance):
                        polygon_points.append(line['start'])
                        current_end = line['start']
                        used_lines.append(j)
                        found_connection = True
                        break

                if not found_connection:
                    break

                # Check if we've closed the loop
                if self._points_close(current_end, start_line['start'], tolerance):
                    # Validate polygon before creating
                    if self._is_valid_polygon_points(polygon_points):
                        try:
                            from shapely.geometry import Polygon
                            # Clean and validate points
                            cleaned_points = self._clean_polygon_points(polygon_points)

                            if len(cleaned_points) >= 4:  # Need at least 4 points for linearring
                                # Ensure polygon is closed
                                if cleaned_points[0] != cleaned_points[-1]:
                                    cleaned_points.append(cleaned_points[0])

                                # Only create polygon if we have enough unique points
                                unique_points = []
                                for point in cleaned_points:
                                    if not unique_points or (abs(point[0] - unique_points[-1][0]) > 1e-6 or 
                                                           abs(point[1] - unique_points[-1][1]) > 1e-6):
                                        unique_points.append(point)

                                # Need at least 3 unique points for a valid polygon
                                if len(unique_points) >= 3:
                                    try:
                                        # Ensure polygon is properly closed for Shapely
                                        if unique_points[0] != unique_points[-1]:
                                            polygon_coords = unique_points + [unique_points[0]]
                                        else:
                                            polygon_coords = unique_points

                                        # Only create if we have at least 4 coordinates (3 unique + closing)
                                        if len(polygon_coords) >= 4:
                                            poly = Polygon(polygon_coords)
                                            if poly.is_valid and poly.area > 1.0:
                                                zone = {
                                                    'points': unique_points,  # Store without closing point
                                                    'area': poly.area,
                                                    'perimeter': poly.length,
                                                    'layer': start_line['layer'],
                                                    'source': 'line_network'
                                                }
                                                zones.append(zone)

                                                # Mark lines as used
                                                for line_idx in used_lines:
                                                    lines[line_idx]['used'] = True
                                    except Exception:
                                        # Skip invalid polygons silently
                                        pass
                        except Exception:
                            # Skip invalid polygons silently
                            pass
                    break

        print(f"Created {len(zones)} zones from line networks")
        return zones

    def _parse_circles_as_zones(self, modelspace) -> List[Dict]:
        """Parse large circles as potential zones"""
        zones = []

        for entity in modelspace:
            if entity.dxftype() == 'CIRCLE':
                radius = entity.dxf.radius
                center = (entity.dxf.center.x, entity.dxf.center.y)

                if radius > 1.0:
                    import math
                    points = []
                    num_points = max(8, int(radius * 2))
                    for i in range(num_points):
                        angle = 2 * math.pi * i / num_points
                        x = center[0] + radius * math.cos(angle)
                        y = center[1] + radius * math.sin(angle)
                        points.append((x, y))

                    area = math.pi * radius * radius
                    perimeter = 2 * math.pi * radius

                    zone = {
                        'points': points,
                        'area': area,
                        'perimeter': perimeter,
                        'layer': entity.dxf.layer,
                        'source': 'circle'
                    }
                    zones.append(zone)

        return zones

    def _points_close(self, p1, p2, tolerance):
        """Check if two points are within tolerance distance"""
        dx = p1[0] - p2[0]
        dy = p1[1] - p2[1]
        return (dx*dx + dy*dy) <= tolerance*tolerance

    def _is_valid_polygon_points(self, points):
        """Check if points can form a valid polygon"""
        if len(points) < 4:  # Need at least 3 unique points + closing
            return False

        # Remove duplicates and check unique points
        unique_points = []
        for point in points:
            if not unique_points or (abs(point[0] - unique_points[-1][0]) > 1e-6 or 
                                   abs(point[1] - unique_points[-1][1]) > 1e-6):
                unique_points.append(point)

        return len(unique_points) >= 3

    def _clean_polygon_points(self, points):
        """Clean polygon points by removing duplicates and ensuring proper closure"""
        if not points or len(points) < 3:
            return []

        # Remove consecutive duplicate points
        cleaned = []
        for point in points:
            if not cleaned or (abs(point[0] - cleaned[-1][0]) > 1e-6 or 
                             abs(point[1] - cleaned[-1][1]) > 1e-6):
                cleaned.append(point)

        # Ensure we have enough points for a polygon
        if len(cleaned) < 3:
            return []

        # Remove the last point if it's the same as the first (Shapely handles closure)
        if len(cleaned) > 3 and (abs(cleaned[0][0] - cleaned[-1][0]) < 1e-6 and 
                                abs(cleaned[0][1] - cleaned[-1][1]) < 1e-6):
            cleaned = cleaned[:-1]

        return cleaned

    def _parse_text_based_zones(self, modelspace) -> List[Dict]:
        """Parse zones based on text labels and surrounding geometry"""
        zones = []

        # Find text entities that might be room labels
        room_texts = []
        for entity in modelspace.query('TEXT'):
            text_content = entity.dxf.text.strip().upper()
            # Look for common room keywords
            room_keywords = ['ROOM', 'OFFICE', 'BEDROOM', 'KITCHEN', 'BATHROOM', 'LIVING', 'HALL', 'STORAGE']
            if any(keyword in text_content for keyword in room_keywords):
                room_texts.append({
                    'text': text_content,
                    'position': (entity.dxf.insert.x, entity.dxf.insert.y),
                    'layer': entity.dxf.layer
                })

        # For each text, try to find surrounding lines that form a room
        for text_info in room_texts:
            nearby_lines = []
            text_pos = text_info['position']
            search_radius = 50.0  # Search within 50 units

            for entity in modelspace.query('LINE'):
                start = (entity.dxf.start.x, entity.dxf.start.y)
                end = (entity.dxf.end.x, entity.dxf.end.y)

                # Check if line is near the text
                for point in [start, end]:
                    dist = ((point[0] - text_pos[0])**2 + (point[1] - text_pos[1])**2)**0.5
                    if dist <= search_radius:
                        nearby_lines.append(entity)
                        break

            # Try to form a polygon from nearby lines
            if len(nearby_lines) >= 3:
                try:
                    polygon = self._create_polygon_from_text_lines(nearby_lines, text_pos)
                    if polygon and polygon.area > 5.0:
                        zone = {
                            'points': list(polygon.exterior.coords)[:-1],
                            'area': polygon.area,
                            'perimeter': polygon.length,
                            'layer': text_info['layer'],
                            'source': 'text_based',
                            'room_label': text_info['text']
                        }
                        zones.append(zone)
                except Exception:
                    continue

        return zones

    def _parse_block_zones(self, modelspace) -> List[Dict]:
        """Parse zones from block references (furniture, fixtures)"""
        zones = []

        # Look for INSERT entities (block references)
        inserts = list(modelspace.query('INSERT'))

        # Group inserts that might form room boundaries
        if len(inserts) >= 4:  # Need at least 4 for a room
            # Try to find rectangular patterns
            for i, insert in enumerate(inserts):
                pos = (insert.dxf.insert.x, insert.dxf.insert.y)

                # Find other inserts that could form a rectangle
                corner_candidates = []
                for j, other_insert in enumerate(inserts[i+1:], i+1):
                    other_pos = (other_insert.dxf.insert.x, other_insert.dxf.insert.y)
                    dist = ((pos[0] - other_pos[0])**2 + (pos[1] - other_pos[1])**2)**0.5

                    # Look for inserts within reasonable distance
                    if 2.0 <= dist <= 50.0:
                        corner_candidates.append(other_pos)

                # If we have enough corners, try to form a rectangle
                if len(corner_candidates) >= 3:
                    try:
                        all_points = [pos] + corner_candidates[:3]
                        # Simple rectangular zone approximation
                        xs = [p[0] for p in all_points]
                        ys = [p[1] for p in all_points]

                        # Create bounding rectangle
                        min_x, max_x = min(xs), max(xs)
                        min_y, max_y = min(ys), max(ys)

                        if (max_x - min_x) > 2.0 and (max_y - min_y) > 2.0:
                            rect_points = [
                                (min_x, min_y), (max_x, min_y),
                                (max_x, max_y), (min_x, max_y)
                            ]

                            area = (max_x - min_x) * (max_y - min_y)
                            perimeter = 2 * ((max_x - min_x) + (max_y - min_y))

                            zone = {
                                'points': rect_points,
                                'area': area,
                                'perimeter': perimeter,
                                'layer': insert.dxf.layer,
                                'source': 'block_pattern'
                            }
                            zones.append(zone)
                            break  # Only create one zone per starting point
                    except Exception:
                        continue

        return zones

    def _create_polygon_from_text_lines(self, lines, center_point):
        """Create polygon from lines near a text label"""
        try:
            # Sort lines by distance from center
            line_data = []
            for line in lines:
                start = (line.dxf.start.x, line.dxf.start.y)
                end = (line.dxf.end.x, line.dxf.end.y)
                mid_point = ((start[0] + end[0])/2, (start[1] + end[1])/2)
                dist = ((mid_point[0] - center_point[0])**2 + (mid_point[1] - center_point[1])**2)**0.5
                line_data.append((dist, start, end))

            # Sort by distance and take closest lines
            line_data.sort(key=lambda x: x[0])
            closest_lines = line_data[:8]  # Use up to 8 closest lines

            # Extract all endpoints
            points = []
            for _, start, end in closest_lines:
                points.extend([start, end])

            if len(points) >= 6:  # Need at least 3 unique points
                # Remove duplicates
                unique_points = []
                for point in points:
                    is_duplicate = False
                    for existing in unique_points:
                        if abs(point[0] - existing[0]) < 0.5 and abs(point[1] - existing[1]) < 0.5:
                            is_duplicate = True
                            break
                    if not is_duplicate:
                        unique_points.append(point)

                if len(unique_points) >= 3:
                    from shapely.geometry import Polygon
                    # Create convex hull
                    from scipy.spatial import ConvexHull
                    import numpy as np

                    hull = ConvexHull(np.array(unique_points))
                    hull_points = [unique_points[i] for i in hull.vertices]

                    return Polygon(hull_points)
        except Exception:
            pass

        return None

    def _sort_connected_lines(self, lines):
        """Sort lines to form a connected sequence"""
        if not lines:
            return []

        sorted_lines = [lines[0]]
        remaining_lines = lines[1:]
        tolerance = 0.1

        while remaining_lines:
            last_line = sorted_lines[-1]
            last_end = (last_line.dxf.end.x, last_line.dxf.end.y)

            found_connection = False
            for i, line in enumerate(remaining_lines):
                line_start = (line.dxf.start.x, line.dxf.start.y)
                line_end = (line.dxf.end.x, line.dxf.end.y)

                if self._points_close(last_end, line_start, tolerance):
                    sorted_lines.append(line)
                    remaining_lines.pop(i)
                    found_connection = True
                    break
                elif self._points_close(last_end, line_end, tolerance):
                    # Reverse the line direction
                    line.dxf.start, line.dxf.end = line.dxf.end, line.dxf.start
                    sorted_lines.append(line)
                    remaining_lines.pop(i)
                    found_connection = True
                    break

            if not found_connection:
                break

        return sorted_lines

    def _create_polygon_from_lines(self, lines):
        """Create a polygon from connected lines"""
        try:
            # Sort lines to form a closed loop
            sorted_lines = self._sort_connected_lines(lines)

            if not sorted_lines or len(sorted_lines) < 3:
                return None

            # Extract points from sorted lines
            points = []
            for line in sorted_lines:
                start_point = (line.dxf.start.x, line.dxf.start.y)
                end_point = (line.dxf.end.x, line.dxf.end.y)

                if not points or points[-1] != start_point:
                    points.append(start_point)
                points.append(end_point)

            # Remove duplicate consecutive points
            unique_points = []
            for point in points:
                if not unique_points or point != unique_points[-1]:
                    unique_points.append(point)

            # Ensure the polygon is closed
            if len(unique_points) > 2 and unique_points[0]!= unique_points[-1]:
                unique_points.append(unique_points[0])

            # Validate minimum requirements for a polygon
            if len(unique_points) >= 4:  # At least 3 unique points + closing point
                # Additional validation: check if points form a valid polygon
                unique_coords = list(set(unique_points[:-1]))  # Remove duplicates and closing point
                if len(unique_coords) >= 3:
                    return Polygon(unique_points)
                else:
                    return None
            else:
                return None

        except Exception as e:
            # Suppress repeated error messages for cleaner console output
            return None
#Fix indentation error and complete the incomplete line
    def _clean_polygon_points(self, points):
        """Clean polygon points by removing duplicates and ensuring proper closure"""
        if not points or len(points) < 3:
            return []

        # Remove consecutive duplicate points
        cleaned = []
        for point in points:
            if not cleaned or (abs(point[0] - cleaned[-1][0]) > 1e-6 or 
                             abs(point[1] - cleaned[-1][1]) > 1e-6):
                cleaned.append(point)

        # Ensure we have enough points for a polygon
        if len(cleaned) < 3:
            return []

        # Remove the last point if it's the same as the first (Shapely handles closure)
        if len(cleaned) > 3 and (abs(cleaned[0][0] - cleaned[-1][0]) < 1e-6 and 
                                abs(cleaned[0][1] - cleaned[-1][1]) < 1e-6):
            cleaned = cleaned[:-1]

        return cleaned<|MERGE_RESOLUTION|>--- conflicted
+++ resolved
@@ -4,6 +4,7 @@
 from typing import List, Dict, Any
 from pathlib import Path
 
+
 class DWGParser:
     """
     Parser for DWG and DXF files using ezdxf library
@@ -11,11 +12,12 @@
 
     def __init__(self):
         self.supported_entities = [
-            'LWPOLYLINE', 'POLYLINE', 'LINE', 'ARC', 'CIRCLE', 
-            'ELLIPSE', 'SPLINE', 'HATCH'
+            'LWPOLYLINE', 'POLYLINE', 'LINE', 'ARC', 'CIRCLE', 'ELLIPSE',
+            'SPLINE', 'HATCH'
         ]
 
-    def parse_file(self, file_bytes: bytes, filename: str) -> List[Dict[str, Any]]:
+    def parse_file(self, file_bytes: bytes,
+                   filename: str) -> List[Dict[str, Any]]:
         """
         Parse DWG/DXF file and extract zones (closed polygons)
 
@@ -30,9 +32,10 @@
         temp_file_path = None
 
         try:
-<<<<<<< HEAD
+
             # Create temporary file
-            with tempfile.NamedTemporaryFile(delete=False, suffix=Path(filename).suffix) as temp_file:
+            with tempfile.NamedTemporaryFile(
+                    delete=False, suffix=Path(filename).suffix) as temp_file:
                 temp_file.write(file_bytes)
                 temp_file_path = temp_file.name
 
@@ -41,13 +44,10 @@
 
             if file_ext == '.dwg':
                 # Native DWG files are not supported by ezdxf
-                raise Exception(f"Native DWG files are not currently supported. Please convert '{filename}' to DXF format using AutoCAD, LibreCAD, or FreeCAD and try again. Most CAD software can export to DXF format.")
-
-=======
-            if filename.lower().endswith('.dwg'):
-                raise Exception("DWG files are not directly supported. Please convert to DXF format first.")
-            
->>>>>>> 7f5cb2ea
+                raise Exception(
+                    f"Native DWG files are not currently supported. Please convert '{filename}' to DXF format using AutoCAD, LibreCAD, or FreeCAD and try again. Most CAD software can export to DXF format."
+                )
+
             # Try to read the DXF file
             try:
                 doc = ezdxf.readfile(temp_file_path)
@@ -59,11 +59,15 @@
                     print(f"Recovery successful for {filename}")
                 except Exception as recovery_error:
                     print(f"Recovery failed: {recovery_error}")
-                    raise Exception(f"File appears to be corrupted and cannot be recovered: {str(recovery_error)}")
+                    raise Exception(
+                        f"File appears to be corrupted and cannot be recovered: {str(recovery_error)}"
+                    )
             except Exception as e:
                 print(f"General error reading file: {e}")
                 if "not a DXF file" in str(e):
-                    raise Exception(f"File '{filename}' is not in DXF format. Please save/export your drawing as DXF format and try again.")
+                    raise Exception(
+                        f"File '{filename}' is not in DXF format. Please save/export your drawing as DXF format and try again."
+                    )
                 else:
                     raise Exception(f"Cannot read file {filename}: {str(e)}")
 
@@ -79,8 +83,10 @@
             poly_zones = self._parse_polylines(modelspace)
             hatch_zones = self._parse_hatches(modelspace)
             shape_zones = self._parse_closed_shapes(modelspace)
-            line_zones = self._parse_line_networks(modelspace)  # New: detect rooms from line networks
-            circle_zones = self._parse_circles_as_zones(modelspace)  # New: large circles as zones
+            line_zones = self._parse_line_networks(
+                modelspace)  # New: detect rooms from line networks
+            circle_zones = self._parse_circles_as_zones(
+                modelspace)  # New: large circles as zones
 
             zones.extend(lwpoly_zones)
             zones.extend(poly_zones)
@@ -91,7 +97,7 @@
 
             print(f"Entity analysis:")
             print(f"  LWPolylines: {len(lwpoly_zones)} zones")
-            print(f"  Polylines: {len(poly_zones)} zones") 
+            print(f"  Polylines: {len(poly_zones)} zones")
             print(f"  Hatches: {len(hatch_zones)} zones")
             print(f"  Shapes: {len(shape_zones)} zones")
             print(f"  Line networks: {len(line_zones)} zones")
@@ -178,11 +184,17 @@
                     'name': layer.dxf.name,
                     'color': getattr(layer.dxf, 'color', 7),
                     'linetype': getattr(layer.dxf, 'linetype', 'CONTINUOUS'),
-                    'visible': not getattr(layer.dxf, 'flags', 0) & 1  # Check if frozen
+                    'visible':
+                    not getattr(layer.dxf, 'flags', 0) & 1  # Check if frozen
                 }
         except:
             # Fallback if layer extraction fails
-            layers['0'] = {'name': '0', 'color': 7, 'linetype': 'CONTINUOUS', 'visible': True}
+            layers['0'] = {
+                'name': '0',
+                'color': 7,
+                'linetype': 'CONTINUOUS',
+                'visible': True
+            }
 
         return layers
 
@@ -196,11 +208,16 @@
                     points = [(point[0], point[1]) for point in entity]
                     if len(points) >= 3:  # Minimum for a polygon
                         zones.append({
-                            'points': points,
-                            'layer': entity.dxf.layer,
-                            'entity_type': 'LWPOLYLINE',
-                            'closed': True,
-                            'area': self._calculate_polygon_area(points)
+                            'points':
+                            points,
+                            'layer':
+                            entity.dxf.layer,
+                            'entity_type':
+                            'LWPOLYLINE',
+                            'closed':
+                            True,
+                            'area':
+                            self._calculate_polygon_area(points)
                         })
                 except Exception as e:
                     continue  # Skip problematic entities
@@ -214,15 +231,20 @@
         for entity in modelspace.query('POLYLINE'):
             if entity.is_closed:
                 try:
-                    points = [(vertex.dxf.location[0], vertex.dxf.location[1]) 
-                             for vertex in entity.vertices]
+                    points = [(vertex.dxf.location[0], vertex.dxf.location[1])
+                              for vertex in entity.vertices]
                     if len(points) >= 3:
                         zones.append({
-                            'points': points,
-                            'layer': entity.dxf.layer,
-                            'entity_type': 'POLYLINE',
-                            'closed': True,
-                            'area': self._calculate_polygon_area(points)
+                            'points':
+                            points,
+                            'layer':
+                            entity.dxf.layer,
+                            'entity_type':
+                            'POLYLINE',
+                            'closed':
+                            True,
+                            'area':
+                            self._calculate_polygon_area(points)
                         })
                 except Exception as e:
                     continue
@@ -249,11 +271,16 @@
 
                         if len(points) >= 3:
                             zones.append({
-                                'points': points,
-                                'layer': entity.dxf.layer,
-                                'entity_type': 'HATCH',
-                                'closed': True,
-                                'area': self._calculate_polygon_area(points)
+                                'points':
+                                points,
+                                'layer':
+                                entity.dxf.layer,
+                                'entity_type':
+                                'HATCH',
+                                'closed':
+                                True,
+                                'area':
+                                self._calculate_polygon_area(points)
                             })
             except Exception as e:
                 continue
@@ -316,7 +343,11 @@
 
         return abs(area) / 2.0
 
-    def _circle_to_polygon(self, cx: float, cy: float, radius: float, num_points: int = 32) -> List[tuple]:
+    def _circle_to_polygon(self,
+                           cx: float,
+                           cy: float,
+                           radius: float,
+                           num_points: int = 32) -> List[tuple]:
         """Convert circle to polygon approximation"""
         import math
         points = []
@@ -327,7 +358,11 @@
             points.append((x, y))
         return points
 
-    def _ellipse_to_polygon(self, center, major_axis, ratio: float, num_points: int = 32) -> List[tuple]:
+    def _ellipse_to_polygon(self,
+                            center,
+                            major_axis,
+                            ratio: float,
+                            num_points: int = 32) -> List[tuple]:
         """Convert ellipse to polygon approximation"""
         import math
         points = []
@@ -345,8 +380,10 @@
             local_y = minor_length * math.sin(t)
 
             # Rotate and translate
-            x = cx + local_x * math.cos(angle_offset) - local_y * math.sin(angle_offset)
-            y = cy + local_x * math.sin(angle_offset) + local_y * math.cos(angle_offset)
+            x = cx + local_x * math.cos(angle_offset) - local_y * math.sin(
+                angle_offset)
+            y = cy + local_x * math.sin(angle_offset) + local_y * math.cos(
+                angle_offset)
             points.append((x, y))
 
         return points
@@ -375,7 +412,8 @@
 
         return points
 
-    def _validate_and_clean_zones(self, zones: List[Dict[str, Any]]) -> List[Dict[str, Any]]:
+    def _validate_and_clean_zones(
+            self, zones: List[Dict[str, Any]]) -> List[Dict[str, Any]]:
         """Validate and clean extracted zones"""
         valid_zones = []
 
@@ -389,8 +427,9 @@
             prev_point = None
 
             for point in zone['points']:
-                if prev_point is None or (abs(point[0] - prev_point[0]) > 1e-6 or 
-                                        abs(point[1] - prev_point[1]) > 1e-6):
+                if prev_point is None or (abs(point[0] - prev_point[0]) > 1e-6
+                                          or abs(point[1] - prev_point[1])
+                                          > 1e-6):
                     cleaned_points.append(point)
                     prev_point = point
 
@@ -429,7 +468,8 @@
                 start = (entity.dxf.start.x, entity.dxf.start.y)
                 end = (entity.dxf.end.x, entity.dxf.end.y)
                 # Skip very short lines (less than 0.1 units)
-                line_length = ((end[0] - start[0])**2 + (end[1] - start[1])**2)**0.5
+                line_length = ((end[0] - start[0])**2 +
+                               (end[1] - start[1])**2)**0.5
                 if line_length > 0.1:
                     lines.append({
                         'start': start,
@@ -459,13 +499,15 @@
                     if j in used_lines or line['used']:
                         continue
 
-                    if self._points_close(current_end, line['start'], tolerance):
+                    if self._points_close(current_end, line['start'],
+                                          tolerance):
                         polygon_points.append(line['end'])
                         current_end = line['end']
                         used_lines.append(j)
                         found_connection = True
                         break
-                    elif self._points_close(current_end, line['end'], tolerance):
+                    elif self._points_close(current_end, line['end'],
+                                            tolerance):
                         polygon_points.append(line['start'])
                         current_end = line['start']
                         used_lines.append(j)
@@ -476,15 +518,19 @@
                     break
 
                 # Check if we've closed the loop
-                if self._points_close(current_end, start_line['start'], tolerance):
+                if self._points_close(current_end, start_line['start'],
+                                      tolerance):
                     # Validate polygon before creating
                     if self._is_valid_polygon_points(polygon_points):
                         try:
                             from shapely.geometry import Polygon
                             # Clean and validate points
-                            cleaned_points = self._clean_polygon_points(polygon_points)
-
-                            if len(cleaned_points) >= 4:  # Need at least 4 points for linearring
+                            cleaned_points = self._clean_polygon_points(
+                                polygon_points)
+
+                            if len(
+                                    cleaned_points
+                            ) >= 4:  # Need at least 4 points for linearring
                                 # Ensure polygon is closed
                                 if cleaned_points[0] != cleaned_points[-1]:
                                     cleaned_points.append(cleaned_points[0])
@@ -492,16 +538,22 @@
                                 # Only create polygon if we have enough unique points
                                 unique_points = []
                                 for point in cleaned_points:
-                                    if not unique_points or (abs(point[0] - unique_points[-1][0]) > 1e-6 or 
-                                                           abs(point[1] - unique_points[-1][1]) > 1e-6):
+                                    if not unique_points or (
+                                            abs(point[0] -
+                                                unique_points[-1][0]) > 1e-6 or
+                                            abs(point[1] -
+                                                unique_points[-1][1]) > 1e-6):
                                         unique_points.append(point)
 
                                 # Need at least 3 unique points for a valid polygon
                                 if len(unique_points) >= 3:
                                     try:
                                         # Ensure polygon is properly closed for Shapely
-                                        if unique_points[0] != unique_points[-1]:
-                                            polygon_coords = unique_points + [unique_points[0]]
+                                        if unique_points[0] != unique_points[
+                                                -1]:
+                                            polygon_coords = unique_points + [
+                                                unique_points[0]
+                                            ]
                                         else:
                                             polygon_coords = unique_points
 
@@ -510,17 +562,20 @@
                                             poly = Polygon(polygon_coords)
                                             if poly.is_valid and poly.area > 1.0:
                                                 zone = {
-                                                    'points': unique_points,  # Store without closing point
+                                                    'points':
+                                                    unique_points,  # Store without closing point
                                                     'area': poly.area,
                                                     'perimeter': poly.length,
-                                                    'layer': start_line['layer'],
+                                                    'layer':
+                                                    start_line['layer'],
                                                     'source': 'line_network'
                                                 }
                                                 zones.append(zone)
 
                                                 # Mark lines as used
                                                 for line_idx in used_lines:
-                                                    lines[line_idx]['used'] = True
+                                                    lines[line_idx][
+                                                        'used'] = True
                                     except Exception:
                                         # Skip invalid polygons silently
                                         pass
@@ -569,7 +624,7 @@
         """Check if two points are within tolerance distance"""
         dx = p1[0] - p2[0]
         dy = p1[1] - p2[1]
-        return (dx*dx + dy*dy) <= tolerance*tolerance
+        return (dx * dx + dy * dy) <= tolerance * tolerance
 
     def _is_valid_polygon_points(self, points):
         """Check if points can form a valid polygon"""
@@ -579,8 +634,9 @@
         # Remove duplicates and check unique points
         unique_points = []
         for point in points:
-            if not unique_points or (abs(point[0] - unique_points[-1][0]) > 1e-6 or 
-                                   abs(point[1] - unique_points[-1][1]) > 1e-6):
+            if not unique_points or (
+                    abs(point[0] - unique_points[-1][0]) > 1e-6
+                    or abs(point[1] - unique_points[-1][1]) > 1e-6):
                 unique_points.append(point)
 
         return len(unique_points) >= 3
@@ -593,8 +649,8 @@
         # Remove consecutive duplicate points
         cleaned = []
         for point in points:
-            if not cleaned or (abs(point[0] - cleaned[-1][0]) > 1e-6 or 
-                             abs(point[1] - cleaned[-1][1]) > 1e-6):
+            if not cleaned or (abs(point[0] - cleaned[-1][0]) > 1e-6
+                               or abs(point[1] - cleaned[-1][1]) > 1e-6):
                 cleaned.append(point)
 
         # Ensure we have enough points for a polygon
@@ -602,8 +658,8 @@
             return []
 
         # Remove the last point if it's the same as the first (Shapely handles closure)
-        if len(cleaned) > 3 and (abs(cleaned[0][0] - cleaned[-1][0]) < 1e-6 and 
-                                abs(cleaned[0][1] - cleaned[-1][1]) < 1e-6):
+        if len(cleaned) > 3 and (abs(cleaned[0][0] - cleaned[-1][0]) < 1e-6 and
+                                 abs(cleaned[0][1] - cleaned[-1][1]) < 1e-6):
             cleaned = cleaned[:-1]
 
         return cleaned
@@ -617,12 +673,17 @@
         for entity in modelspace.query('TEXT'):
             text_content = entity.dxf.text.strip().upper()
             # Look for common room keywords
-            room_keywords = ['ROOM', 'OFFICE', 'BEDROOM', 'KITCHEN', 'BATHROOM', 'LIVING', 'HALL', 'STORAGE']
+            room_keywords = [
+                'ROOM', 'OFFICE', 'BEDROOM', 'KITCHEN', 'BATHROOM', 'LIVING',
+                'HALL', 'STORAGE'
+            ]
             if any(keyword in text_content for keyword in room_keywords):
                 room_texts.append({
-                    'text': text_content,
+                    'text':
+                    text_content,
                     'position': (entity.dxf.insert.x, entity.dxf.insert.y),
-                    'layer': entity.dxf.layer
+                    'layer':
+                    entity.dxf.layer
                 })
 
         # For each text, try to find surrounding lines that form a room
@@ -637,7 +698,8 @@
 
                 # Check if line is near the text
                 for point in [start, end]:
-                    dist = ((point[0] - text_pos[0])**2 + (point[1] - text_pos[1])**2)**0.5
+                    dist = ((point[0] - text_pos[0])**2 +
+                            (point[1] - text_pos[1])**2)**0.5
                     if dist <= search_radius:
                         nearby_lines.append(entity)
                         break
@@ -645,7 +707,8 @@
             # Try to form a polygon from nearby lines
             if len(nearby_lines) >= 3:
                 try:
-                    polygon = self._create_polygon_from_text_lines(nearby_lines, text_pos)
+                    polygon = self._create_polygon_from_text_lines(
+                        nearby_lines, text_pos)
                     if polygon and polygon.area > 5.0:
                         zone = {
                             'points': list(polygon.exterior.coords)[:-1],
@@ -676,9 +739,11 @@
 
                 # Find other inserts that could form a rectangle
                 corner_candidates = []
-                for j, other_insert in enumerate(inserts[i+1:], i+1):
-                    other_pos = (other_insert.dxf.insert.x, other_insert.dxf.insert.y)
-                    dist = ((pos[0] - other_pos[0])**2 + (pos[1] - other_pos[1])**2)**0.5
+                for j, other_insert in enumerate(inserts[i + 1:], i + 1):
+                    other_pos = (other_insert.dxf.insert.x,
+                                 other_insert.dxf.insert.y)
+                    dist = ((pos[0] - other_pos[0])**2 +
+                            (pos[1] - other_pos[1])**2)**0.5
 
                     # Look for inserts within reasonable distance
                     if 2.0 <= dist <= 50.0:
@@ -697,10 +762,8 @@
                         min_y, max_y = min(ys), max(ys)
 
                         if (max_x - min_x) > 2.0 and (max_y - min_y) > 2.0:
-                            rect_points = [
-                                (min_x, min_y), (max_x, min_y),
-                                (max_x, max_y), (min_x, max_y)
-                            ]
+                            rect_points = [(min_x, min_y), (max_x, min_y),
+                                           (max_x, max_y), (min_x, max_y)]
 
                             area = (max_x - min_x) * (max_y - min_y)
                             perimeter = 2 * ((max_x - min_x) + (max_y - min_y))
@@ -727,8 +790,9 @@
             for line in lines:
                 start = (line.dxf.start.x, line.dxf.start.y)
                 end = (line.dxf.end.x, line.dxf.end.y)
-                mid_point = ((start[0] + end[0])/2, (start[1] + end[1])/2)
-                dist = ((mid_point[0] - center_point[0])**2 + (mid_point[1] - center_point[1])**2)**0.5
+                mid_point = ((start[0] + end[0]) / 2, (start[1] + end[1]) / 2)
+                dist = ((mid_point[0] - center_point[0])**2 +
+                        (mid_point[1] - center_point[1])**2)**0.5
                 line_data.append((dist, start, end))
 
             # Sort by distance and take closest lines
@@ -746,7 +810,9 @@
                 for point in points:
                     is_duplicate = False
                     for existing in unique_points:
-                        if abs(point[0] - existing[0]) < 0.5 and abs(point[1] - existing[1]) < 0.5:
+                        if abs(point[0] -
+                               existing[0]) < 0.5 and abs(point[1] -
+                                                          existing[1]) < 0.5:
                             is_duplicate = True
                             break
                     if not is_duplicate:
@@ -829,13 +895,16 @@
                     unique_points.append(point)
 
             # Ensure the polygon is closed
-            if len(unique_points) > 2 and unique_points[0]!= unique_points[-1]:
+            if len(unique_points
+                   ) > 2 and unique_points[0] != unique_points[-1]:
                 unique_points.append(unique_points[0])
 
             # Validate minimum requirements for a polygon
-            if len(unique_points) >= 4:  # At least 3 unique points + closing point
+            if len(unique_points
+                   ) >= 4:  # At least 3 unique points + closing point
                 # Additional validation: check if points form a valid polygon
-                unique_coords = list(set(unique_points[:-1]))  # Remove duplicates and closing point
+                unique_coords = list(set(
+                    unique_points[:-1]))  # Remove duplicates and closing point
                 if len(unique_coords) >= 3:
                     return Polygon(unique_points)
                 else:
@@ -846,7 +915,10 @@
         except Exception as e:
             # Suppress repeated error messages for cleaner console output
             return None
+
+
 #Fix indentation error and complete the incomplete line
+
     def _clean_polygon_points(self, points):
         """Clean polygon points by removing duplicates and ensuring proper closure"""
         if not points or len(points) < 3:
@@ -855,8 +927,8 @@
         # Remove consecutive duplicate points
         cleaned = []
         for point in points:
-            if not cleaned or (abs(point[0] - cleaned[-1][0]) > 1e-6 or 
-                             abs(point[1] - cleaned[-1][1]) > 1e-6):
+            if not cleaned or (abs(point[0] - cleaned[-1][0]) > 1e-6
+                               or abs(point[1] - cleaned[-1][1]) > 1e-6):
                 cleaned.append(point)
 
         # Ensure we have enough points for a polygon
@@ -864,8 +936,8 @@
             return []
 
         # Remove the last point if it's the same as the first (Shapely handles closure)
-        if len(cleaned) > 3 and (abs(cleaned[0][0] - cleaned[-1][0]) < 1e-6 and 
-                                abs(cleaned[0][1] - cleaned[-1][1]) < 1e-6):
+        if len(cleaned) > 3 and (abs(cleaned[0][0] - cleaned[-1][0]) < 1e-6 and
+                                 abs(cleaned[0][1] - cleaned[-1][1]) < 1e-6):
             cleaned = cleaned[:-1]
 
         return cleaned