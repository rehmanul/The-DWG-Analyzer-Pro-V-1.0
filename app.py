--- conflicted
+++ resolved
@@ -1168,28 +1168,6 @@
         st.error(f"Error loading DWG file: {error_msg}")
         st.info("Try these solutions: Use a smaller file (under 50MB), ensure the file is a valid DWG/DXF format, or try refreshing the page.")
 
-def load_pdf_file(uploaded_file):
-    """Load and parse PDF file"""
-    try:
-        with st.spinner("🔄 Loading and parsing PDF file..."):
-            file_bytes = uploaded_file.read()
-            parser = PDFParser()
-            zones = parser.parse_file(file_bytes, uploaded_file.name)
-
-            if not zones:
-                st.warning("No valid zones found in the PDF file. Please check if the file contains vector shapes or room boundaries.")
-                return
-
-            st.session_state.zones = zones
-            st.session_state.dwg_loaded = True
-
-            st.success(f"✅ Successfully loaded {len(zones)} zones from {uploaded_file.name}")
-            st.rerun()
-
-    except Exception as e:
-        st.error(f"❌ Error loading PDF file: {str(e)}")
-
-
 # Keep existing functions for backward compatibility
 def run_ai_analysis(box_length, box_width, margin, confidence_threshold, enable_rotation, smart_spacing):
     """Run AI analysis on loaded zones"""
@@ -1374,11 +1352,7 @@
         else:
             fig_bar = px.Figure()
             fig_bar.update_layout(title="No placement data available")
-<<<<<<< HEAD
-            fig_bar.update_layout(xaxis=dict(tickangle=45))
-=======
-        fig_bar.update_xaxes(tickangle=45)
->>>>>>> 38986031
+            fig_bar.update_layout(xaxes=dict(tickangle=45))
         st.plotly_chart(fig_bar, use_container_width=True)
 
     # Efficiency metrics
